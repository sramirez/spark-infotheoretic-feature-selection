--- conflicted
+++ resolved
@@ -378,10 +378,6 @@
       val sparseData = data.zipWithIndex().flatMap({
         case (lp, r) =>
           requireByteValues(lp.features)
-<<<<<<< HEAD
-          //val sv = lp.features.asInstanceOf[SparseVector]
-=======
->>>>>>> 574f2380
           val sv = lp.features.toSparse
           val output = (nFeatures - 1) -> (r, classMap(lp.label))
           val inputs = for (i <- 0 until sv.indices.length)
